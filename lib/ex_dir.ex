--- conflicted
+++ resolved
@@ -58,7 +58,7 @@
 
   @type option :: {:read, :type | :raw}
 
-  @type filename :: Path.t
+  @type filename :: Path.t()
 
   @type dirname :: Path.t()
 
@@ -85,23 +85,17 @@
       ExDir.open(".")
       {:ok, #Reference<0.3456274719.489029636.202763>}
   """
-<<<<<<< HEAD
-  @spec opendir(dirname, options) :: {:ok, t} | {:error, posix_error}
-  def opendir(path \\ ".", options \\ []) when is_binary(path) and is_list(options) do
-    path = normalize_path(path)
-    opts = normalize_options(options)
-
-=======
+
   @spec open(dirname) :: {:ok, t} | {:error, posix_error}
   def open(path \\ ".") when is_binary(path) do
->>>>>>> 07fb106f
+    path = normalize_path(path)
+
     case :dirent.opendir(path) do
       {:ok, dir} -> {:ok, dir}
       error -> error
     end
   end
 
-<<<<<<< HEAD
   defp normalize_path(path) do
     case String.starts_with?(path, "~") do
       true -> Path.expand(path)
@@ -109,15 +103,8 @@
     end
   end
 
-  defp normalize_options(options) do
-    options
-    |> Enum.map(fn
-      {:read, read_option} when read_option in [:type, :raw] ->
-        {:read, read_option}
-=======
   @doc """
   Reads the opened directory.
->>>>>>> 07fb106f
 
   The only available option is `:read`. You can choose one of the following:
 
